--- conflicted
+++ resolved
@@ -318,11 +318,7 @@
     graph.recompile()
 
     # Run shape propagation again to update all shape metadata
-<<<<<<< HEAD
     example_input = torch.randn(next(iter(graph.graph.nodes)).meta['tensor_meta'].shape)  # SHAPE NOTE: Using full shape including batch dimension
-=======
-    example_input = torch.randn(next(iter(graph.graph.nodes)).meta['tensor_meta'].shape)
->>>>>>> bed52bd3
     ShapeProp(graph).propagate(example_input)
 
     return graph, input_node
@@ -330,16 +326,10 @@
 def adapt_connections(
     graph: torch.fx.GraphModule,
     new_node: torch.fx.Node,
-<<<<<<< HEAD
     parent_output_shape: tuple,  # Full shape with batch dimension from parent node output
     new_node_input_features: tuple,  # Feature dimensions only (no batch) for new node input
     new_node_output_features: tuple,  # Feature dimensions only (no batch) for new node output
     child_input_shape: tuple  # Full shape with batch dimension required by child node
-=======
-    new_node_shape: tuple | None,
-    input_shape: tuple,
-    output_shape: tuple
->>>>>>> bed52bd3
 ):
     """
     Adapts the connections to/from a node to ensure all connected nodes have compatible shapes.
@@ -347,21 +337,14 @@
     Args:
         graph: The FX graph
         new_node: The node whose connections need adaptation
-<<<<<<< HEAD
         parent_output_shape: The shape output by the parent node (full shape with batch dimension)
         new_node_input_features: The input shape expected by new node (feature dimensions only, no batch)
         new_node_output_features: The output shape produced by new node (feature dimensions only, no batch)
         child_input_shape: The input shape expected by the child node (full shape with batch dimension)
-=======
-        new_node_shape: The shape of the new node, can be None if the new node is a skip connection
-        input_shape: The shape of the input node (pre-computed)
-        output_shape: The shape of the output node (pre-computed)
->>>>>>> bed52bd3
     Returns:
         graph: The modified graph
     """
     
-<<<<<<< HEAD
     # Helper function to extract feature dimensions (excluding batch dimension)
     def get_feature_dims(shape):
         if shape is None:
@@ -377,6 +360,7 @@
     child_features = get_feature_dims(child_input_shape)
     
     # Special handling for skip connections (torch.add operations)
+    # TODO: Handle any kind of skip connection (e.g. torch.cat, torch.mul, etc.)
     if new_node.target == torch.add:
         # Get shapes of both input nodes
         first_node = new_node.args[1]
@@ -410,42 +394,5 @@
     if new_node_output_features != child_features:
         print(f"Node output features {new_node_output_features} don't match child input features {child_features}")
         graph, child_node = adapt_node_shape(graph, new_node, new_node_output_features, child_features)
-=======
-    # Special handling for skip connections (torch.add operations)
-    if new_node.target == torch.add:
-        # Get shapes of both input nodes
-        first_node = new_node.args[0]
-        second_node = new_node.args[1]
-        first_shape = first_node.meta['tensor_meta'].shape
-        second_shape = second_node.meta['tensor_meta'].shape
-        
-        # If shapes don't match, adapt both inputs to the larger shape
-        if first_shape[-1] != second_shape[-1]:
-            target_size = max(first_shape[-1], second_shape[-1])
-            
-            # Adapt first node if needed
-            graph, first_node = adapt_node_shape(graph, first_node, first_shape[-1], target_size)
-            
-            # Adapt second node if needed
-            graph, second_node = adapt_node_shape(graph, second_node, second_shape[-1], target_size)
-            
-            # Update the skip connection node's args
-            new_node.args = (first_node, second_node)
-            
-            # Update new_node_shape to reflect the adapted size
-            new_node_shape = (target_size, target_size)
-    
-    # For non-skip connections, handle input shape compatibility
-    elif input_shape is not None:
-        if input_shape[-1] != new_node_shape[0]: # last dimension of input node output shape
-            print(f"Input node output shape {input_shape[-1]} is not compatible with the node to adapt from {new_node_shape[0]}")
-            graph, new_node = adapt_node_shape(graph, new_node.args[0], input_shape[-1], new_node_shape[0])
-
-    # Handle output shape compatibility for all nodes
-    if output_shape is not None:
-        if output_shape[-1] != new_node_shape[1]:
-            print(f"Output node input shape {output_shape[-1]} is not compatible with the node to adapt from {new_node_shape[1]}")
-            graph, new_node = adapt_node_shape(graph, new_node, new_node_shape[1], output_shape[-1])
->>>>>>> bed52bd3
     
     return graph