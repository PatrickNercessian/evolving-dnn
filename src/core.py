--- conflicted
+++ resolved
@@ -6,11 +6,7 @@
 from torch.fx.passes.shape_prop import ShapeProp
 
 from individual_graph_module import IndividualGraphModule
-<<<<<<< HEAD
 from utils import find_required_shapes, add_specific_node, add_skip_connection, adapt_node_shape, add_branch_nodes
-=======
-from utils import find_required_shapes, add_specific_node
->>>>>>> f7a66622
 
 
 def get_graph(model: nn.Module, input_shape: tuple):
@@ -96,7 +92,6 @@
         
         # Get shape of the new node
         new_node_shape = (target_size, target_size)  # For repeat, in/out are same
-<<<<<<< HEAD
 
     # Add a flatten layer, that flattens every dimension except the batch dimension 
     elif operation == 'flatten':
@@ -135,8 +130,6 @@
         
         # Determine the shape of the new node
         new_node_shape = skip_connection_output_shape
-=======
->>>>>>> f7a66622
 
     graph.graph.lint()
     graph.recompile()
@@ -149,15 +142,11 @@
 
     # Run shape propagation again to update all shape metadata
     example_input = torch.randn(next(iter(graph.graph.nodes)).meta['tensor_meta'].shape)
-<<<<<<< HEAD
     try:
         ShapeProp(graph).propagate(example_input)
     except Exception as e:
         print(f"Error during shape propagation: {e}")
         print(f"Graph: {graph}")
-=======
-    ShapeProp(graph).propagate(example_input)
->>>>>>> f7a66622
 
     return graph
 
@@ -179,13 +168,10 @@
     
     # Remove the node from the graph
     reference_node.replace_all_uses_with(input_node)
-<<<<<<< HEAD
-    
-    # Delete the submodule
-    delattr(graph, reference_node.target)
     
     graph.graph.erase_node(reference_node)
     
+    graph.delete_all_unused_submodules()
 
     # Adapt connections between input node and its new users
     # In this case, the new node is the input node, so new_node input is always correct already
@@ -200,33 +186,13 @@
     # Run shape propagation again to update all shape metadata
     example_input = torch.randn(next(iter(graph.graph.nodes)).meta['tensor_meta'].shape)
     ShapeProp(graph).propagate(example_input)
-=======
-    
-    graph.graph.erase_node(reference_node)
-    
-    graph.delete_all_unused_submodules()
-
-    # Adapt connections between input node and its new users
-    # In this case, the new node is the input node, so new_node input is always correct already
-    graph = adapt_connections(graph, new_node=input_node, 
-                              new_node_shape=(output_left_shape[-1], output_left_shape[-1]), 
-                              input_shape=output_left_shape, output_shape=input_right_shape)
-
-    # Lint and recompile the graph
-    graph.graph.lint()
-    graph.recompile()
->>>>>>> f7a66622
 
     return graph, input_node
 
 def adapt_connections(
     graph: torch.fx.GraphModule,
     new_node: torch.fx.Node,
-<<<<<<< HEAD
     new_node_shape: tuple | None,
-=======
-    new_node_shape: tuple,
->>>>>>> f7a66622
     input_shape: tuple,
     output_shape: tuple
 ):
@@ -236,18 +202,13 @@
     Args:
         graph: The FX graph
         new_node: The node whose connections need adaptation
-<<<<<<< HEAD
         new_node_shape: The shape of the new node, can be None if the new node is a skip connection
-=======
-        new_node_shape: The shape of the new node
->>>>>>> f7a66622
         input_shape: The shape of the input node (pre-computed)
         output_shape: The shape of the output node (pre-computed)
     Returns:
         graph: The modified graph
     """
     
-<<<<<<< HEAD
     # Special handling for skip connections (torch.add operations)
     if new_node.target == torch.add:
         # Get shapes of both input nodes
@@ -285,34 +246,5 @@
         if output_shape[-1] != new_node_shape[1]:
             print(f"Output node input shape {output_shape[-1]} is not compatible with the node to adapt from {new_node_shape[1]}")
             graph, new_node = adapt_node_shape(graph, new_node, new_node_shape[1], output_shape[-1])
-=======
-    # check if the input node output shapes are compatible with the node to adapt from
-    if input_shape is not None:
-        if input_shape[-1] != new_node_shape[0]: # last dimension of input node output shape
-            print(f"Input node output shape {input_shape[-1]} is not compatible with the node to adapt from {new_node_shape[0]}")
-            
-            # Handle input size mismatch by adapting the input node
-            if input_shape[-1] > new_node_shape[0]:
-                # Input is larger - add adaptive pooling to reduce size
-                graph, new_node = add_specific_node(graph, new_node.args[0], nn.AdaptiveAvgPool1d(new_node_shape[0]))
-                
-            elif input_shape[-1] < new_node_shape[0]:
-                # Input is smaller - add repeat/broadcast to increase size
-                graph, new_node = add_specific_node(graph, new_node.args[0], nn.CircularPad1d((0, new_node_shape[0] - input_shape[-1])))
-
-    # check if the output node input shapes are compatible with the node to adapt from
-    if output_shape is not None:
-        if output_shape[-1] != new_node_shape[1]:
-            print(f"Output node input shape {output_shape[-1]} is not compatible with the node to adapt from {new_node_shape[1]}")
-            
-            # Handle output size mismatch
-            if new_node_shape[1] > output_shape[-1]:
-                # New node output is larger - add adaptive pooling
-                graph, new_node = add_specific_node(graph, new_node, nn.AdaptiveAvgPool1d(output_shape[-1]))
-                
-            elif new_node_shape[1] < output_shape[-1]:
-                # New node output is smaller - add repeat/broadcast
-                graph, new_node = add_specific_node(graph, new_node, nn.CircularPad1d((0, output_shape[-1] - new_node_shape[1])))
->>>>>>> f7a66622
     
     return graph