import math
import logging
import math

import torch
import torch.nn as nn

from .utils import add_specific_node

def _adapt_tensor_size(graph, node, current_size: int, target_size: int, target_user=None):
    """
    Helper function to adapt a tensor's size using repeat_interleave, circular padding, or adaptive pooling.
    
    Args:
        graph: The FX graph
        node: The node to adapt
        current_size: Current size (integer)
        target_size: Target size (integer)
        target_user: Optional specific node that should use the new node
    Returns:
        graph: The modified graph
        adapted_node: The node after adaptation
    """
    if current_size < target_size:
        length_multiplier = target_size // current_size
        
        if length_multiplier > 1:
            remainder = target_size % current_size
        
            # First repeat the tensor as many times as possible
            graph, repeat_node = add_specific_node(
                graph, 
                node, 
                torch.repeat_interleave, 
                kwargs={"repeats": length_multiplier, "dim": 1},
                target_user=target_user  # Intermediate node
            )
            logging.debug(f"Added repeat node {repeat_node.name} after node {node.name}, repeats: {length_multiplier}")

            if remainder > 0:
                # Then use circular padding for the remainder
                graph, adapted_node = add_specific_node(
                    graph, 
                    repeat_node, 
                    nn.CircularPad1d((0, remainder)),
                    target_user=target_user
                )
                logging.debug(f"Added circular pad node {adapted_node.name} after repeat node {repeat_node.name}, remainder: {remainder}")
            else:
                adapted_node = repeat_node
        else:
            # If we only need to wrap once, just use circular padding
            graph, adapted_node = add_specific_node(
                graph, 
                node, 
                nn.CircularPad1d((0, target_size - current_size)),
                target_user=target_user
            )
            logging.debug(f"Added circular pad node {adapted_node.name} after node {node.name}, target size: {target_size}, current size: {current_size}")
    else:
        # Need to decrease size - use adaptive pooling
        graph, adapted_node = add_specific_node(
            graph, 
            node, 
            nn.AdaptiveAvgPool1d(target_size),
            target_user=target_user
        )
        logging.debug(f"Added adaptive avg pool node {adapted_node.name} after node {node.name}, target size: {target_size}, current size: {current_size}")

    return graph, adapted_node

class ReshapeModule(nn.Module):
    """A PyTorch module for reshaping tensors to a specific target size."""
    
    def __init__(self, target_size):
        super().__init__()
        self.target_size = target_size
    
    def forward(self, x):
        return x.reshape(-1, *self.target_size)

<<<<<<< HEAD
def _unflatten_linear_flatten(graph, node, adapt_shape_values: tuple[int, int, int], target_user=None):
    """
    Helper function to perform unflatten-linear-flatten sequence on the last dimension.
    
    Args:
        graph: The FX graph
        node: The input node
        adapt_shape_values: Tuple of dimensions for reshaping (length, in_features, out_features)
        target_user: Optional specific node that should use the output
    Returns:
        graph: The modified graph
        output_node: The node after unflatten-linear-flatten
    """
    # Reshape last dimension
    graph, node = add_specific_node(
        graph,
        node,
        nn.Unflatten(dim=-1, unflattened_size=(adapt_shape_values[0], adapt_shape_values[1])),
        target_user=target_user
    )

    # Add linear layer on last dimension
    graph, node = add_specific_node(
        graph,
        node,
        nn.Linear(adapt_shape_values[1], adapt_shape_values[2], bias=False),
        target_user=target_user
    )

    # Flatten last dimension
    graph, node = add_specific_node(
        graph,
        node,
        nn.Flatten(start_dim=-2, end_dim=-1),
        target_user=target_user
    )
    
    return graph, node

def adapt_node_shape_basic(graph, node, current_size, target_size, target_user=None, adapt_type='regular'):
=======
def adapt_node_shape(graph, node, current_size, target_size, target_user=None, try_linear_adapter=True):
>>>>>>> 6bcbd760
    """
    Adapts a node's output shape to match a target size using repetition, adaptive pooling or circular padding.
    
    Args:
        graph: The FX graph
        node: The node whose shape needs to be adapted
        current_size: Current size of the node's output, no batch dimension
        target_size: Desired size of the node's output, no batch dimension
        target_user: Optional specific node that should use the adapted output. If None, all users will be updated.
<<<<<<< HEAD
        adapt_type: Type of adaptation to use. Can be 'regular', 'linear', or 'gcf'
=======
        try_linear_adapter: If True, try using a single linear layer instead of flatten->adapt->unflatten pattern
>>>>>>> 6bcbd760
    Returns:
        graph: The modified graph
        adapted_node: The node after shape adaptation
    """
<<<<<<< HEAD
=======
    # Convert current_size and target_size to tuples if they are not already
    current_size = tuple(current_size)
    target_size = tuple(target_size)
    
    if current_size == target_size:
        return graph, node
    
>>>>>>> 6bcbd760
    current_dims = len(current_size)
    target_dims = len(target_size)
    
    # Handle 1D to 1D case directly
    if current_dims == 1 and target_dims == 1:
<<<<<<< HEAD
        if adapt_type == 'linear':
=======
        if try_linear_adapter:
>>>>>>> 6bcbd760
            return add_specific_node(
                graph,
                node,
                nn.Linear(current_size[0], target_size[0]),
                target_user=target_user
            )
        return _adapt_tensor_size(graph, node, current_size[0], target_size[0], target_user=target_user)
    
    # Calculate total elements
    current_total = math.prod(current_size)
    target_total = math.prod(target_size)
    
    # If total elements are the same, just reshape and return
    if current_total == target_total:
        return add_specific_node(
            graph,
            node,
            ReshapeModule(target_size),
            target_user=target_user
        )
    
<<<<<<< HEAD
    if adapt_type == 'linear' and current_size[:-1] == target_size[:-1]:  # Only use linear adapter if all but last dims are the same
=======
    if try_linear_adapter and current_size[:-1] == target_size[:-1]:  # Only use linear adapter if all but last dims are the same
>>>>>>> 6bcbd760
        return add_specific_node(
            graph,
            node,
            nn.Linear(current_size[-1], target_size[-1]),
            target_user=target_user
        )
    
    # Step 1: Flatten if starting from multi-dimensional (2+:1 or 2+:2+)
    if current_dims > 1:
        graph, node = add_specific_node(
            graph, 
            node, 
            nn.Flatten(start_dim=1, end_dim=-1),
            target_user=target_user
        )
    
    # Step 2: Adapt tensor size (total elements differ, so this is always needed)
<<<<<<< HEAD
    if adapt_type == 'linear':
        # If linear adapter is preferred, use linear layer
        graph, node = add_specific_node(
            graph,
            node,
            nn.Linear(current_total, target_total),
            target_user=target_user
        )
    else:
        graph, node = _adapt_tensor_size(
            graph, 
            node, 
            current_total, 
            target_total, 
            target_user=target_user
        )
=======
    graph, node = _adapt_tensor_size(
        graph, 
        node, 
        current_total, 
        target_total, 
        target_user=target_user
    )
>>>>>>> 6bcbd760
    
    # Step 3: Unflatten if ending with multi-dimensional (1:2+ or 2+:2+)
    if target_dims > 1:
        graph, node = add_specific_node(
            graph, 
            node, 
            nn.Unflatten(dim=1, unflattened_size=target_size),
            target_user=target_user
        )
    
<<<<<<< HEAD
    return graph, node

def _calculate_gcf(a: int, b: int) -> int:
    """Calculate the Greatest Common Factor (GCF) between two numbers."""
    while b:
        a, b = b, a % b
    return a

def gcf_adapt_node_shape(graph, node, current_size, target_size, target_user=None):
    """
    Args:
        graph: The FX graph
        node: The node whose shape needs to be adapted
        current_size: Current size of the node's output, no batch dimension
        target_size: Desired size of the node's output, no batch dimension
        target_user: Optional specific node that should use the adapted output. If None, all users will be updated.
    Returns:
        graph: The modified graph
        adapted_node: The node after shape adaptation
    """
    # Get total elements of current_size and target_size
    current_total = math.prod(current_size)
    target_total = math.prod(target_size)
    logging.debug(f"Shape adaptation: {current_size} -> {target_size} (total elements: {current_total} -> {target_total})")
    
    # Calculate GCF between current_total and target_total
    gcf = _calculate_gcf(current_total, target_total)
    reduced_current = current_total // gcf
    reduced_target = target_total // gcf
    logging.debug(f"Found GCF={gcf}, reducing problem from {current_total}:{target_total} to {reduced_current}:{reduced_target}")
    
    # Use a single reshape to (gcf, reduced_current)
    graph, node = add_specific_node(
        graph,
        node,
        ReshapeModule((gcf, reduced_current)),
        target_user=target_user
    )
    logging.debug(f"Reshaped to factor out GCF: (batch, {gcf}, {reduced_current})")
    
    # Determine if we're upsampling or downsampling the reduced dimension
    is_upsampling = reduced_target > reduced_current
    logging.debug(f"Operation type: {'upsampling' if is_upsampling else 'downsampling'}")
    
    if is_upsampling:
        # For upsampling, work with target/current ratio
        feature_ratio = reduced_target / reduced_current
        r1 = math.floor(feature_ratio)
        r2 = math.ceil(feature_ratio)
        if r1 != r2:
            length_scale = int((reduced_target - (r2*reduced_current)) / (r1 - r2))
        else:
            length_scale = reduced_current
        r1_slice_length = length_scale
        r1_shape_values = (length_scale, 1, r1)
        r2_slice_length = reduced_current - r1_slice_length
        r2_shape_values = (r2_slice_length, 1, r2)
        logging.debug(f"Upsampling ratios: r1={r1}, r2={r2}, scale={length_scale}")
    else:
        # For downsampling, work with current/target ratio
        feature_ratio = reduced_current / reduced_target
        r1 = math.floor(feature_ratio)
        r2 = math.ceil(feature_ratio)
        # Only process if r1 != r2
        if r1 != r2:
            length_scale = int((reduced_current - (r2*reduced_target)) / (r1 - r2))
        else:
            length_scale = reduced_current
        r1_slice_length = r1 * length_scale
        r1_shape_values = (length_scale, r1, 1)
        r2_slice_length = reduced_current - r1_slice_length
        r2_shape_values = (r2_slice_length//r2, r2, 1)
        logging.debug(f"Downsampling ratios: r1={r1}, r2={r2}, scale={length_scale}")

    if r1 != r2:
        # Create a slicing operation to get the first part
        logging.debug(f"Slicing first part: dim=2, start=0, length={r1_slice_length}")
        graph, r1_node = add_specific_node(
            graph,
            node,
            torch.narrow,
            kwargs={"dim": 2, "start": 0, "length": r1_slice_length},
            target_user=target_user
        )
        logging.debug(f"Added narrow node for r1 slice (length={r1_slice_length})")
    else:
        r1_node = node

    # Only apply reshape-linear-flatten if r1 > 1
    if r1 > 1:
        graph, r1_node = _unflatten_linear_flatten(graph, r1_node, r1_shape_values, target_user)
        logging.debug(f"Added unflatten-linear-flatten sequence for r1 (shape={r1_shape_values})")
    
    # Chunking needed if r1 != r2
    if r1 != r2:
        graph, concat_node = add_specific_node(
            graph,
            r1_node,
            torch.cat,
            target_user=target_user
        )

        graph, r2_node = add_specific_node(
            graph,
            node,
            torch.narrow,
            kwargs={"dim": 2, "start": r1_slice_length, "length": r2_slice_length},
            target_user=concat_node
        )
        logging.debug(f"Added narrow node for r2 slice (length={r2_slice_length})")
        
        graph, r2_node = _unflatten_linear_flatten(graph, r2_node, r2_shape_values, concat_node)
        logging.debug(f"Added unflatten-linear-flatten sequence for r2 (shape={r2_shape_values})")
        
        concat_node.args = ((r1_node, r2_node),-1)
        logging.debug("Added concatenation node")
    else:
        concat_node = r1_node
    
    # Use a single reshape to final target shape
    graph, concat_node = add_specific_node(
        graph,
        concat_node,
        ReshapeModule(target_size),
        target_user=target_user
    )
    logging.debug(f"Reshaped to final target shape {target_size}")
    return graph, concat_node

def adapt_node_shape(graph, node, current_size, target_size, target_user=None, adapt_type='gcf'):
    """
    Adapts a node's output shape to match a target size using repetition, adaptive pooling or circular padding.
    
    Args:
        graph: The FX graph
        node: The node whose shape needs to be adapted
        current_size: Current size of the node's output, no batch dimension
        target_size: Desired size of the node's output, no batch dimension
        target_user: Optional specific node that should use the adapted output. If None, all users will be updated.
        adapt_type: Type of adaptation to use. Can be 'regular', 'linear', or 'gcf'
    Returns:
        graph: The modified graph
        adapted_node: The node after shape adaptation
    """
    # Convert current_size and target_size to tuples if they are not already
    current_size = tuple(current_size)
    target_size = tuple(target_size)
    
    # If current_size = target_size, return the node
    if current_size == target_size:
        return graph, node
    
    # Get total elements of current_size and target_size
    current_total = math.prod(current_size)
    target_total = math.prod(target_size)
    
    # If current_total = target_total, return a reshape node
    if current_total == target_total:
        return add_specific_node(
            graph,
            node,
            ReshapeModule(target_size),
            target_user=target_user
        )
    
    if adapt_type == 'gcf':
        return gcf_adapt_node_shape(graph, node, current_size, target_size, target_user)
    else:
        return adapt_node_shape_basic(graph, node, current_size, target_size, target_user, adapt_type)
=======
    return graph, node
>>>>>>> 6bcbd760
<|MERGE_RESOLUTION|>--- conflicted
+++ resolved
@@ -79,7 +79,6 @@
     def forward(self, x):
         return x.reshape(-1, *self.target_size)
 
-<<<<<<< HEAD
 def _unflatten_linear_flatten(graph, node, adapt_shape_values: tuple[int, int, int], target_user=None):
     """
     Helper function to perform unflatten-linear-flatten sequence on the last dimension.
@@ -120,9 +119,6 @@
     return graph, node
 
 def adapt_node_shape_basic(graph, node, current_size, target_size, target_user=None, adapt_type='regular'):
-=======
-def adapt_node_shape(graph, node, current_size, target_size, target_user=None, try_linear_adapter=True):
->>>>>>> 6bcbd760
     """
     Adapts a node's output shape to match a target size using repetition, adaptive pooling or circular padding.
     
@@ -132,35 +128,17 @@
         current_size: Current size of the node's output, no batch dimension
         target_size: Desired size of the node's output, no batch dimension
         target_user: Optional specific node that should use the adapted output. If None, all users will be updated.
-<<<<<<< HEAD
         adapt_type: Type of adaptation to use. Can be 'regular', 'linear', or 'gcf'
-=======
-        try_linear_adapter: If True, try using a single linear layer instead of flatten->adapt->unflatten pattern
->>>>>>> 6bcbd760
     Returns:
         graph: The modified graph
         adapted_node: The node after shape adaptation
     """
-<<<<<<< HEAD
-=======
-    # Convert current_size and target_size to tuples if they are not already
-    current_size = tuple(current_size)
-    target_size = tuple(target_size)
-    
-    if current_size == target_size:
-        return graph, node
-    
->>>>>>> 6bcbd760
     current_dims = len(current_size)
     target_dims = len(target_size)
     
     # Handle 1D to 1D case directly
     if current_dims == 1 and target_dims == 1:
-<<<<<<< HEAD
         if adapt_type == 'linear':
-=======
-        if try_linear_adapter:
->>>>>>> 6bcbd760
             return add_specific_node(
                 graph,
                 node,
@@ -182,11 +160,7 @@
             target_user=target_user
         )
     
-<<<<<<< HEAD
     if adapt_type == 'linear' and current_size[:-1] == target_size[:-1]:  # Only use linear adapter if all but last dims are the same
-=======
-    if try_linear_adapter and current_size[:-1] == target_size[:-1]:  # Only use linear adapter if all but last dims are the same
->>>>>>> 6bcbd760
         return add_specific_node(
             graph,
             node,
@@ -204,7 +178,6 @@
         )
     
     # Step 2: Adapt tensor size (total elements differ, so this is always needed)
-<<<<<<< HEAD
     if adapt_type == 'linear':
         # If linear adapter is preferred, use linear layer
         graph, node = add_specific_node(
@@ -221,15 +194,6 @@
             target_total, 
             target_user=target_user
         )
-=======
-    graph, node = _adapt_tensor_size(
-        graph, 
-        node, 
-        current_total, 
-        target_total, 
-        target_user=target_user
-    )
->>>>>>> 6bcbd760
     
     # Step 3: Unflatten if ending with multi-dimensional (1:2+ or 2+:2+)
     if target_dims > 1:
@@ -240,7 +204,6 @@
             target_user=target_user
         )
     
-<<<<<<< HEAD
     return graph, node
 
 def _calculate_gcf(a: int, b: int) -> int:
@@ -409,7 +372,4 @@
     if adapt_type == 'gcf':
         return gcf_adapt_node_shape(graph, node, current_size, target_size, target_user)
     else:
-        return adapt_node_shape_basic(graph, node, current_size, target_size, target_user, adapt_type)
-=======
-    return graph, node
->>>>>>> 6bcbd760
+        return adapt_node_shape_basic(graph, node, current_size, target_size, target_user, adapt_type)