from collections import deque, defaultdict
import random
import copy
import logging
import os

import torch

from ..individual import NeuralNetworkIndividual
from ..variation.utils import adapt_node_shape, get_unique_name, node_has_shape
from ..visualization import visualize_graph

from torch.fx.passes.shape_prop import ShapeProp

MAX_BOUNDARY_NODES = 10
MIN_NODES = 4
MAX_NODES = 32

CROSSOVER_VISUALIZATION_DIR = "crossover_visualization"

# TODO need to prune after to save computation

def crossover_subgraph(child: NeuralNetworkIndividual, parent: NeuralNetworkIndividual, **kwargs):
    crossover_visualization_dir = os.path.join(kwargs.get("experiment_path", ""), CROSSOVER_VISUALIZATION_DIR)
    os.makedirs(crossover_visualization_dir, exist_ok=True)

    subgraph_nodes = set()
    lowest_num_boundary_nodes = float('inf')
    broken_subgraphs = 0
    max_subgraph_attempts = kwargs.get("max_subgraph_attempts", 100)
    for attempt in range(max_subgraph_attempts):
        try:
            num_nodes = random.randint(MIN_NODES, MAX_NODES)
            subgraph_nodes, input_boundary_nodes, output_boundary_nodes = random_subgraph(parent.graph_module, num_nodes)
            num_boundary_nodes = len(input_boundary_nodes) + len(output_boundary_nodes)
            actual_subgraph_size = len(subgraph_nodes)
            
            logging.debug(f"Attempt {attempt + 1}: Generated subgraph with {actual_subgraph_size} nodes, {num_boundary_nodes} boundary nodes ({len(input_boundary_nodes)} input + {len(output_boundary_nodes)} output)")
            
            # Check constraints
            if num_boundary_nodes > MAX_BOUNDARY_NODES:
                logging.debug(f"Attempt {attempt + 1}: REJECTED - too many boundary nodes ({num_boundary_nodes} > {MAX_BOUNDARY_NODES})")
                continue
                
            if actual_subgraph_size < MIN_NODES:
                logging.debug(f"Attempt {attempt + 1}: REJECTED - too few nodes ({actual_subgraph_size} < {MIN_NODES})")
                continue
                
            # Reject subgraphs without proper input/output boundaries
            if len(input_boundary_nodes) == 0:
                logging.debug(f"Attempt {attempt + 1}: REJECTED - no input boundary nodes")
                continue
                
            if len(output_boundary_nodes) == 0:
                logging.debug(f"Attempt {attempt + 1}: REJECTED - no output boundary nodes")
                continue
                
            if num_boundary_nodes >= lowest_num_boundary_nodes:
                logging.debug(f"Attempt {attempt + 1}: REJECTED - not better than current best ({num_boundary_nodes} >= {lowest_num_boundary_nodes} boundary nodes)")
                continue
            
            # Try to find connections
            input_mapping, topo_target_input_nodes, output_mapping = find_subgraph_connections(child.graph_module.graph, input_boundary_nodes, output_boundary_nodes)
            
            lowest_num_boundary_nodes = num_boundary_nodes
            logging.debug(f"Attempt {attempt + 1}: ACCEPTED - new best subgraph with {num_boundary_nodes} boundary nodes")

            insert_subgraph_kwargs = {
                "subgraph_nodes": subgraph_nodes,
                "input_mapping": input_mapping,
                "topo_target_input_nodes": topo_target_input_nodes,
                "output_mapping": output_mapping
            }
        except ValueError as e:
            logging.warning(f"error finding subgraph: {e}")
            broken_subgraphs += 1
    logging.debug(f"broken_subgraphs: {broken_subgraphs}")

    # Extract node names for highlighting
    subgraph_node_names = {node.name for node in insert_subgraph_kwargs["subgraph_nodes"]}

    # Visualize the graph with the subgraph highlighted (only if visualization is enabled)
    visualize_graphs = kwargs.get("visualize_graphs", True)
    if visualize_graphs:
        random_int = random.randint(0, 1000000)
        visualize_graph(parent.graph_module, "model_graph_highlighted", os.path.join(crossover_visualization_dir, f"{random_int}_{parent.id}_graph_highlighted.svg"), highlight_nodes=subgraph_node_names)

    child.graph_module, new_node_names = insert_subgraph(child.graph_module, **insert_subgraph_kwargs)

<<<<<<< HEAD
    # Log successful subgraph insertion
    logging.info(f"Successfully inserted subgraph with {len(insert_subgraph_kwargs['subgraph_nodes'])} nodes into child {child.id} from parent {parent.id}")

=======
>>>>>>> 447ce111
    # Visualize the graph after crossover (only if visualization is enabled)  
    if visualize_graphs:
        visualize_graph(child.graph_module, "model_graph_after_crossover_highlighted", os.path.join(crossover_visualization_dir, f"{random_int}_{child.id}_graph_after_crossover_highlighted.svg"), highlight_nodes=new_node_names)

def random_subgraph(graph_module: torch.fx.GraphModule, num_nodes: int):
    """
    This function returns a random subgraph of the given graph.

    Args:
        graph_module: The graph module to get the subgraph from.
        num_nodes: The desired number of nodes in the subgraph (not guaranteed).

    Returns:
        A tuple of the candidate nodes, input boundary nodes, and output boundary nodes.
    """
    all_nodes = list(graph_module.graph.nodes)
    anchor_node = random.choice(all_nodes)
    rejected_anchors = 0
    while not _is_allowed_subgraph_node_type(anchor_node):
        logging.warning(f"picked node with non-allowed type or name: {anchor_node.op} {anchor_node.name}")
        anchor_node = random.choice(all_nodes)
        rejected_anchors += 1
        if rejected_anchors > 50:  # Safety check to avoid infinite loop
            raise ValueError(f"Too many rejected anchor nodes ({rejected_anchors}), may indicate graph structure issue")
    
    logging.debug(f"Selected anchor node: {anchor_node.name} (type: {anchor_node.op}) after rejecting {rejected_anchors} candidates")
    subgraph_nodes = {anchor_node}
    frontier_nodes = [anchor_node]
    should_continue_past_num_nodes = False
    while frontier_nodes and (len(subgraph_nodes) < num_nodes or should_continue_past_num_nodes):
        current_node = frontier_nodes.pop()
        candidate_nodes = set()
        for neighbor_node in (*current_node.all_input_nodes, *current_node.users):
            if neighbor_node not in subgraph_nodes and _is_allowed_subgraph_node_type(neighbor_node):
                candidate_nodes.add(neighbor_node)
        
        if len(subgraph_nodes) + len(candidate_nodes) <= num_nodes:
            for candidate_node in candidate_nodes:
                subgraph_nodes.add(candidate_node)
                frontier_nodes.append(candidate_node)

    # Find boundary nodes that are within the subgraph
    input_mapping, output_mapping = {}, {}
    subgraph_nodes_list = list(subgraph_nodes)
    def _add_to_subgraph(node):
        subgraph_nodes.add(node)
        subgraph_nodes_list.append(node)
    for node in subgraph_nodes_list:
        input_mapping[node], output_mapping[node] = [], []
        for arg in node.args:
            if isinstance(arg, torch.fx.Node):
                if arg in subgraph_nodes:
                    input_mapping[node].append(arg)
                elif _has_float_dtype(arg):
                    input_mapping[node].append(None)  # placeholder for target graph replacement arg
                else:  # if neighbor node and has no shape, add it to the subgraph
                    _add_to_subgraph(arg)
                    input_mapping[node].append(arg)  # because now it's in the subgraph
            else:
                input_mapping[node].append(arg)
        if all(arg is not None for arg in input_mapping[node]):
            del input_mapping[node]  # if all node inputs are in the subgraph, we don't need to keep the mapping
        
        for user_node in node.users:
            if user_node in subgraph_nodes:
                output_mapping[node].append(user_node)
            elif _has_float_dtype(user_node):
                output_mapping[node].append(None)  # placeholder for target graph replacement user
            else:  # if neighbor node and has no shape, add it to the subgraph
                _add_to_subgraph(user_node)
                output_mapping[node].append(user_node)  # because now it's in the subgraph
        if all(user_node is not None for user_node in output_mapping[node]):
            del output_mapping[node]  # if all node outputs are in the subgraph, we don't need to keep the mapping

        if (node in input_mapping or node in output_mapping) and not _has_float_dtype(node):
            if node in input_mapping:
                del input_mapping[node]
                for arg in node.all_input_nodes:
                    _add_to_subgraph(arg)
            else:
                del output_mapping[node]
                for user_node in node.users:
                    _add_to_subgraph(user_node)

    return subgraph_nodes, input_mapping, output_mapping

def _is_allowed_subgraph_node_type(node: torch.fx.Node):
    return node.op != "placeholder" and node.op != "output" and not "cross_entropy" in node.name and not "targets" in node.name

def _has_float_dtype(node: torch.fx.Node):
    """Check if a node has float dtype (float32 or float64)."""
    if not node_has_shape(node) or not _is_allowed_subgraph_node_type(node):
        return False
    dtype = node.meta["tensor_meta"].dtype
    float_dtypes = [torch.float32, torch.float64, torch.bfloat16]
    return dtype in float_dtypes

def find_subgraph_connections(
    target_graph: torch.fx.Graph,
    input_mapping: dict[torch.fx.Node, list[torch.fx.Node|None]],
    output_mapping: dict[torch.fx.Node, list[torch.fx.Node|None]]
):
    """
    Finds compatible connection points between a subgraph and a target graph.
    
    Args:
        target_graph: The graph to insert the subgraph into
        input_mapping: Dict mapping subgraph input boundary node -> target graph args. A None arg implies we need to select a compatible target arg.
        output_mapping: Dict mapping subgraph output boundary node -> target graph users. A None user implies we need to select a compatible target user.
    
    Returns:
        A tuple of (input_mapping, topo_target_input_nodes, output_mapping)
        input_mapping: Dict mapping subgraph input boundary node -> list of args in either the target graph or the subgraph.
        topo_target_input_nodes: List of target args for the input boundary nodes, in topological order.
        output_mapping: Dict mapping subgraph output boundary node -> list of users in either the target graph or the subgraph.
    """
    target_graph_nodes = list(target_graph.nodes)
    
    def are_nodes_compatible(node1, node2):
        # Skip placeholder and output nodes
        if node1.op in ["placeholder", "output"] or node2.op in ["placeholder", "output"]:
            return False
            
        # Check tensor metadata
        if not _has_float_dtype(node1) or not _has_float_dtype(node2):
            return False
        
        if node1.meta["tensor_meta"].dtype != node2.meta["tensor_meta"].dtype:
            return False

        # Ensure batch dimension matches
        if node1.meta["tensor_meta"].shape[0] != node2.meta["tensor_meta"].shape[0]:
            return False
            
        return True

    def get_candidates(boundary_nodes):
        all_candidates = {}
        for node in boundary_nodes:  # TODO do we need each candidate list to be for an arg index?
            candidates = [n for n in target_graph_nodes if are_nodes_compatible(node, n)]
            if candidates:
                all_candidates[node] = candidates
            else:
                logging.warning(f"no candidates found for node: {node}")
        return all_candidates
    
    input_mapping, _ = _select_random_mapping(input_mapping, get_candidates(input_mapping))
    target_input_nodes = set(node for nodes in input_mapping.values() for node in nodes)
    
    output_mapping, topo_target_input_nodes = _select_random_mapping(
        output_mapping,
        get_candidates(output_mapping),
        target_graph,
        target_input_nodes=target_input_nodes
    )
    return input_mapping, topo_target_input_nodes, output_mapping

def _select_random_mapping(
    boundary_nodes: dict[torch.fx.Node, list[torch.fx.Node|None]],
    candidates_dict: dict[torch.fx.Node, list[torch.fx.Node]],
    target_graph: torch.fx.Graph|None = None,
    target_input_nodes: set[torch.fx.Node]|None = None
):
    """
    Randomly selects compatible target node(s) for each boundary node, avoiding clashes (and incorrect topological order if selecting output nodes).
    Args:
        boundary_nodes: Set of subgraph boundary nodes.
        candidates_dict: Dict mapping boundary nodes to lists of compatible target nodes.
        target_graph (optional): The target graph. Should be provided if target_input_nodes is provided.
        target_input_nodes (optional): Set of target input nodes. Should be provided if target_graph is provided.
    Returns:
        Dict mapping subgraph boundary node -> selected target node(s).
        Topologically ordered list of target input nodes.
    """
    visited_nodes, visited_target_input_nodes = _traverse_and_extract_target_inputs(target_graph, target_input_nodes) if target_input_nodes else ([], [])
    visited_nodes_set = set(visited_nodes)

    used_candidates = set()
    for node, args_or_users in boundary_nodes.items():
        for i, arg_or_user in enumerate(args_or_users):  # TODO if these are users (meaning output_mapping), we don't necessarily need the same number of users in the target graph... But we are forcing it to be the same here.
            if arg_or_user is not None:
                continue
            candidates = [c for c in candidates_dict.get(node, []) if c not in used_candidates and c not in visited_nodes_set]
            if candidates:
                selected = random.choice(candidates)
                used_candidates.add(selected)
                boundary_nodes[node][i] = selected
            else:
                raise ValueError(f"no candidates found for node: {node}")

    return boundary_nodes, visited_target_input_nodes

def _traverse_and_extract_target_inputs(target_graph: torch.fx.Graph, target_input_nodes: set[torch.fx.Node]):
    node_list = target_graph.nodes
    visited_nodes, visited_target_input_nodes = [], []
    for node in node_list:
        visited_nodes.append(node)
        if node not in target_input_nodes:
            continue

        visited_target_input_nodes.append(node)
        if set(visited_target_input_nodes) == target_input_nodes:
            break

    return visited_nodes, visited_target_input_nodes

def insert_subgraph(
    target_graph_module: torch.fx.GraphModule,
    subgraph_nodes: set[torch.fx.Node],
    input_mapping: dict[torch.fx.Node, list[torch.fx.Node|list[torch.fx.Node]]],
    topo_target_input_nodes: list[torch.fx.Node],  # TODO ideally we can just sort the input_mapping to be topographical instead of needing this list
    output_mapping: dict[torch.fx.Node, list[torch.fx.Node|list[torch.fx.Node]]],
):
    """
    Inserts a subgraph into the target graph.
    Args:
        target_graph: The FX graph to insert into.
        subgraph_nodes: Set of nodes in the subgraph.
        input_mapping: Dict mapping subgraph input boundary node -> target node(s). If it's a list, it means we need to select one of the target nodes.
        topo_target_input_nodes: List of target nodes for the input boundary nodes, in topological order.
        output_mapping: Dict mapping subgraph output boundary node -> target node(s). If it's a list, it means we need to select one of the target nodes.
    Returns:
        Modified target_graph.
    """
    new_node_names = set()
    old_to_new = {}
    ordered_subgraph = _kanh_algo(subgraph_nodes)
    logging.debug(f"ordered_subgraph: {ordered_subgraph}")
    logging.debug(f"input_mapping: {input_mapping}")
    logging.debug(f"output_mapping: {output_mapping}")

    # Insert nodes in topological order and adapt shapes
    for i, node in enumerate(ordered_subgraph):
        new_module_name, new_attr_name = None, None
        if node.op == "call_module":
            new_module_name = get_unique_name(target_graph_module, node.target)
            # Create a deep copy to avoid sharing parameters with the parent
            original_module = node.graph.owning_module.get_submodule(node.target)
            copied_module = copy.deepcopy(original_module)  # TODO unsure if this is necessary
            if hasattr(copied_module, "reset_parameters"):  # TODO before these two lines were added, the model trained so fast. Interesting finding we can maybe explore more.
                copied_module.reset_parameters()
            # TODO do we need to also force it to the same device?
            target_graph_module.add_submodule(new_module_name, m=copied_module)
            new_node_names.add(new_module_name)
        elif node.op == "get_attr":
            new_attr_name = get_unique_name(target_graph_module, node.target)
            original_attr_value = getattr(node.graph.owning_module, node.target)
            setattr(target_graph_module, new_attr_name, copy.deepcopy(original_attr_value))
            new_node_names.add(new_attr_name)

        after_node = old_to_new[ordered_subgraph[i-1]] if i > 0 else topo_target_input_nodes[-1]
        if node in input_mapping:  # Handle input boundary nodes
            target_inputs = []
            for arg in input_mapping[node]:
                target_inputs.append(old_to_new[arg] if arg in subgraph_nodes and isinstance(arg, torch.fx.Node) else arg)

            assert len(target_inputs) == len(node.args)
            new_node = _insert_node(
                target_graph_module,
                after_node=after_node,
                node=node,
                new_args=tuple(target_inputs),
                new_module_name=new_module_name,
                new_attr_name=new_attr_name
            )
            
            # Adapt shape if needed
            for j, target_input in enumerate(target_inputs):
                target_graph_module, _ = adapt_node_shape(
                    target_graph_module,
                    node=target_input,
                    current_size=target_input.meta["tensor_meta"].shape[1:],
                    target_size=node.args[j].meta["tensor_meta"].shape[1:],
                    target_user=new_node
                )
        else:
            new_args = tuple(old_to_new[arg] if isinstance(arg, torch.fx.Node) else arg for arg in node.args)
            new_node = _insert_node(target_graph_module, after_node, node, new_args, new_module_name, new_attr_name)

        if new_node:
            new_node_names.add(new_node.name)
        old_to_new[node] = new_node

    # For each output boundary node, replace the input of the mapped target node
    for sub_out, users in output_mapping.items():
        logging.debug(f"sub_out: {sub_out}")
        for user in users:
            if user in subgraph_nodes:
                logging.debug(f"user already in subgraph_nodes: {user}")  # TODO instead of skipping, we might not even need to add it in the first place, in random_subgraph. I think I did this in case we cared about order of users, but I don't think we do...?
                continue
            new_out_node = old_to_new[sub_out]
            # Replace the input of user with new_out_node
            # TODO should we do a random selection instead of the first one with a shape?
            for i, arg in enumerate(user.args):
                if hasattr(arg, "meta") and "tensor_meta" in arg.meta:
                    break
            else:
                raise ValueError("no tensor_meta found for any args of user", user)

            tensor_meta = user.args[i].meta["tensor_meta"]
            try:
                first_arg_shape = tensor_meta.shape
            except:
                first_arg_shape = tensor_meta[i].shape  # Note: split nodes have a tuple of shapes. Maybe this is hacky?

            new_args = tuple([new_out_node, *user.args[1:]])  # TODO do we need to track arg indices? This is just replacing the first arg. But our current node compatibility check doesn't look at args at all, just tensor shapes... I'm confused.
            user.args = new_args

            target_graph_module, _ = adapt_node_shape(
                target_graph_module,
                node=new_out_node,
                current_size=sub_out.meta["tensor_meta"].shape[1:],
                target_size=first_arg_shape[1:],
                target_user=user
            )

    logging.debug(f"old_to_new: {old_to_new}")
    
    target_graph_module.graph.lint()
    target_graph_module.recompile()

    # Shape propagation
    try:
        ShapeProp(target_graph_module).propagate(target_graph_module.example_input)
    except Exception:
        logging.exception("error propagating shapes")
        logging.debug("\nTarget graph nodes with shapes:")
        for node in target_graph_module.graph.nodes:
            if hasattr(node, "meta") and "tensor_meta" in node.meta and hasattr(node.meta["tensor_meta"], "shape"):
                logging.debug(f"{node.name}: {node.meta['tensor_meta'].shape}")
            else:
                logging.debug(f"{node.name}: No shape info")

    return target_graph_module, new_node_names

def _kanh_algo(subgraph_nodes: set[torch.fx.Node]) -> list[torch.fx.Node]:
    # Build dependency graph (only within subgraph_nodes)
    in_degree = {node: 0 for node in subgraph_nodes}
    dependents = defaultdict(list)
    for node in subgraph_nodes:
        for input_node in node.all_input_nodes:
            if input_node in subgraph_nodes:
                in_degree[node] += 1
                dependents[input_node].append(node)

    # Initialize queue with nodes having in-degree 0
    topo_queue = deque([node for node in subgraph_nodes if in_degree[node] == 0])
    topo_order = []
    while topo_queue:
        node = topo_queue.popleft()
        topo_order.append(node)
        for dependent in dependents[node]:
            in_degree[dependent] -= 1
            if in_degree[dependent] == 0:
                topo_queue.append(dependent)
    return topo_order

def _insert_node(target_graph: torch.fx.GraphModule, after_node: torch.fx.Node, node: torch.fx.Node, new_args, new_module_name, new_attr_name):
    logging.debug(f"inserting after: {after_node}")
    def _insert_call(func, target):
        with target_graph.graph.inserting_after(after_node):
            return func(target, args=new_args, kwargs=node.kwargs)

    if node.op == "call_module":
        return _insert_call(target_graph.graph.call_module, new_module_name if new_module_name else node.target)
    elif node.op == "call_function":
        return _insert_call(target_graph.graph.call_function, node.target)
    elif node.op == "call_method":
        return _insert_call(target_graph.graph.call_method, node.target)
    elif node.op == "get_attr":
        with target_graph.graph.inserting_after(after_node):
            return target_graph.graph.get_attr(new_attr_name if new_attr_name else node.target)
    else:
        raise ValueError("unsupported node type", node, node.op)<|MERGE_RESOLUTION|>--- conflicted
+++ resolved
@@ -87,12 +87,8 @@
 
     child.graph_module, new_node_names = insert_subgraph(child.graph_module, **insert_subgraph_kwargs)
 
-<<<<<<< HEAD
     # Log successful subgraph insertion
     logging.info(f"Successfully inserted subgraph with {len(insert_subgraph_kwargs['subgraph_nodes'])} nodes into child {child.id} from parent {parent.id}")
-
-=======
->>>>>>> 447ce111
     # Visualize the graph after crossover (only if visualization is enabled)  
     if visualize_graphs:
         visualize_graph(child.graph_module, "model_graph_after_crossover_highlighted", os.path.join(crossover_visualization_dir, f"{random_int}_{child.id}_graph_after_crossover_highlighted.svg"), highlight_nodes=new_node_names)
