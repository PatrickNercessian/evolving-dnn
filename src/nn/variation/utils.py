--- conflicted
+++ resolved
@@ -129,239 +129,7 @@
     new_node.args = (first_node, second_node)
 
     return graph, new_node
-<<<<<<< HEAD
     
-=======
-
-def _adapt_tensor_size(graph, node, current_size: int, target_size: int, target_user=None):
-    """
-    Helper function to adapt a tensor's size using repeat_interleave, circular padding, or adaptive pooling.
-    
-    Args:
-        graph: The FX graph
-        node: The node to adapt
-        current_size: Current size (integer)
-        target_size: Target size (integer)
-        target_user: Optional specific node that should use the new node
-    Returns:
-        graph: The modified graph
-        adapted_node: The node after adaptation
-    """
-    if current_size < target_size:
-        length_multiplier = target_size // current_size
-        
-        if length_multiplier > 1:
-            remainder = target_size % current_size
-        
-            # First repeat the tensor as many times as possible
-            graph, repeat_node = add_specific_node(
-                graph, 
-                node, 
-                torch.repeat_interleave, 
-                kwargs={"repeats": length_multiplier, "dim": 1},
-                target_user=target_user  # Intermediate node
-            )
-            logging.debug(f"Added repeat node {repeat_node.name} after node {node.name}, repeats: {length_multiplier}")
-
-            if remainder > 0:
-                # Then use circular padding for the remainder
-                graph, adapted_node = add_specific_node(
-                    graph, 
-                    repeat_node, 
-                    nn.CircularPad1d((0, remainder)),
-                    target_user=target_user
-                )
-                logging.debug(f"Added circular pad node {adapted_node.name} after repeat node {repeat_node.name}, remainder: {remainder}")
-            else:
-                adapted_node = repeat_node
-        else:
-            # If we only need to wrap once, just use circular padding
-            graph, adapted_node = add_specific_node(
-                graph, 
-                node, 
-                nn.CircularPad1d((0, target_size - current_size)),
-                target_user=target_user
-            )
-            logging.debug(f"Added circular pad node {adapted_node.name} after node {node.name}, target size: {target_size}, current size: {current_size}")
-    else:
-        # Need to decrease size - use adaptive pooling
-        graph, adapted_node = add_specific_node(
-            graph, 
-            node, 
-            nn.AdaptiveAvgPool1d(target_size),
-            target_user=target_user
-        )
-        logging.debug(f"Added adaptive avg pool node {adapted_node.name} after node {node.name}, target size: {target_size}, current size: {current_size}")
-
-    return graph, adapted_node
-
-class ReshapeModule(nn.Module):
-    """A PyTorch module for reshaping tensors to a specific target size."""
-    
-    def __init__(self, target_size):
-        super().__init__()
-        self.target_size = target_size
-    
-    def forward(self, x):
-        return x.reshape(-1, *self.target_size)
-
-def adapt_node_shape(graph, node, current_size, target_size, target_user=None, try_linear_adapter=True):
-    """
-    Adapts a node's output shape to match a target size using repetition, adaptive pooling or circular padding.
-    
-    Args:
-        graph: The FX graph
-        node: The node whose shape needs to be adapted
-        current_size: Current size of the node's output, no batch dimension
-        target_size: Desired size of the node's output, no batch dimension
-        target_user: Optional specific node that should use the adapted output. If None, all users will be updated.
-        try_linear_adapter: If True, try using a single linear layer instead of flatten->adapt->unflatten pattern
-    Returns:
-        graph: The modified graph
-        adapted_node: The node after shape adaptation
-    """
-    # Convert current_size and target_size to tuples if they are not already
-    current_size = tuple(current_size)
-    target_size = tuple(target_size)
-    
-    if current_size == target_size:
-        return graph, node
-    
-    current_dims = len(current_size)
-    target_dims = len(target_size)
-    
-    # Handle 1D to 1D case directly
-    if current_dims == 1 and target_dims == 1:
-        if try_linear_adapter:
-            return add_specific_node(
-                graph,
-                node,
-                nn.Linear(current_size[0], target_size[0]),
-                target_user=target_user
-            )
-        return _adapt_tensor_size(graph, node, current_size[0], target_size[0], target_user=target_user)
-    
-    # Calculate total elements
-    current_total = math.prod(current_size)
-    target_total = math.prod(target_size)
-    
-    # If total elements are the same, just reshape and return
-    if current_total == target_total:
-        return add_specific_node(
-            graph,
-            node,
-            ReshapeModule(target_size),
-            target_user=target_user
-        )
-    
-    if try_linear_adapter and current_size[:-1] == target_size[:-1]:  # Only use linear adapter if all but last dims are the same
-        return add_specific_node(
-            graph,
-            node,
-            nn.Linear(current_size[-1], target_size[-1]),
-            target_user=target_user
-        )
-    
-    # Step 1: Flatten if starting from multi-dimensional (2+:1 or 2+:2+)
-    if current_dims > 1:
-        graph, node = add_specific_node(
-            graph, 
-            node, 
-            nn.Flatten(start_dim=1, end_dim=-1),
-            target_user=target_user
-        )
-    
-    # Step 2: Adapt tensor size (total elements differ, so this is always needed)
-    graph, node = _adapt_tensor_size(
-        graph, 
-        node, 
-        current_total, 
-        target_total, 
-        target_user=target_user
-    )
-    
-    # Step 3: Unflatten if ending with multi-dimensional (1:2+ or 2+:2+)
-    if target_dims > 1:
-        graph, node = add_specific_node(
-            graph, 
-            node, 
-            nn.Unflatten(dim=1, unflattened_size=target_size),
-            target_user=target_user
-        )
-    
-    return graph, node
-
-def add_branch_nodes(graph: NeuralNetworkIndividualGraphModule, reference_node, branch1_module, branch2_module):
-    """
-    Adds two branch nodes in parallel after the reference node and connects them with a skip connection.
-    
-    Args:
-        graph: The FX graph
-        reference_node: The node after which the branch nodes will be inserted
-        branch1_module: The module for the first branch
-        branch2_module: The module for the second branch
-    Returns:
-        graph: The modified graph
-        new_node: The combined node after the branches
-    """
-    # Generate unique names for the branch nodes
-    branch1_name = get_unique_name(graph, "branch1")
-    branch2_name = get_unique_name(graph, "branch2")
-    
-    graph.add_submodule(branch1_name, branch1_module)
-    graph.add_submodule(branch2_name, branch2_module)
-
-    # Create the first branch node without replacing connections
-    with graph.graph.inserting_after(reference_node):
-        branch1_node = graph.graph.call_module(
-            module_name=branch1_name, 
-            args=(reference_node,)
-        )
-    
-    # Create the second branch node without replacing connections
-    with graph.graph.inserting_after(branch1_node):
-        branch2_node = graph.graph.call_module(
-            module_name=branch2_name, 
-            args=(reference_node,)
-        )
-    
-    # Run shape propagation to update metadata for the new nodes
-    ShapeProp(graph).propagate(graph.example_input)
-    
-    # Infer the shapes of the branch nodes from the metadata, pass through get_feature_dims to remove batch dimension
-    branch1_shape = get_feature_dims(branch1_node.meta['tensor_meta'].shape)
-    branch2_shape = get_feature_dims(branch2_node.meta['tensor_meta'].shape)
-    
-    # Initialize variables to track the final nodes to use in skip connection
-    final_branch1_node = branch1_node
-    final_branch2_node = branch2_node
-    
-    # Adapt branch nodes if needed to ensure they have compatible shapes
-    if branch1_shape != branch2_shape:    
-        # Adapt first branch
-        graph, final_branch1_node = adapt_node_shape(graph, branch1_node, branch1_shape, branch2_shape)
-
-    # Run shape propagation to update metadata for the branch nodes
-    ShapeProp(graph).propagate(graph.example_input)
-
-    # Get the inferred output of the skip connection from the shape propagation
-    skip_connection_output_shape = final_branch2_node.meta['tensor_meta'].shape
-
-    # Create a skip connection between the two branch nodes using the final adapted nodes
-    with graph.graph.inserting_after(final_branch2_node):
-        new_node = graph.graph.call_function(
-            torch.add,
-            args=(final_branch1_node, final_branch2_node),
-        )
-    
-    # Update connections - replace all uses of reference_node with new_node
-    reference_node.replace_all_uses_with(new_node)
-    # Reset the args of the two branch nodes
-    branch1_node.args = (reference_node,)
-    branch2_node.args = (reference_node,)
-
-    return graph, new_node, skip_connection_output_shape
->>>>>>> dde3521f
 
 def get_feature_dims(shape):
     """
@@ -399,7 +167,6 @@
     # Check if dtype is one of the PyTorch float types
     float_dtypes = [torch.float32, torch.float64, torch.float16, torch.bfloat16, 
                    torch.float8_e5m2, torch.float8_e4m3fn, torch.float, torch.double, torch.half, torch.bfloat16]
-<<<<<<< HEAD
     return tensor_dtype in float_dtypes
 
 def print_graph_debug_info(graph):
@@ -429,8 +196,4 @@
         # Users info
         users = [u.name for u in getattr(node, 'users', [])]
         logging.debug(f"Node: {name} | op: {op} | shape: {shape} | Args: {args} | Users: {users}")
-    logging.debug("==== END GRAPH DEBUG INFO ====")
-=======
-
-    return tensor_dtype in float_dtypes
->>>>>>> dde3521f
+    logging.debug("==== END GRAPH DEBUG INFO ====")