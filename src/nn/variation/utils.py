import math
import logging

import torch
import torch.nn as nn
import torch.fx
from torch.fx.passes.shape_prop import ShapeProp

from ..individual_graph_module import NeuralNetworkIndividualGraphModule


def get_unique_name(graph, base_name: str) -> str:
    """
    Generates a unique name for a node in the graph by appending incrementing numbers.
    
    Args:
        graph: The FX graph
        base_name: The base name to use (e.g., 'linear', 'pool', 'repeat')
    Returns:
        str: A unique name for the node
    """
    # Get list of all module names in graph
    module_names = {node.target for node in graph.graph.nodes if node.op == "call_module"}
    
    # Try base name first
    name = base_name
    counter = 1
    
    # Keep incrementing counter until we find a unique name
    while name in module_names:
        name = f"{base_name}_{counter}"
        counter += 1
    
    return name

def add_specific_node(graph, reference_node, module_or_function, kwargs=None, target_user=None):
    """
    Helper function to add a new node to the graph after the reference node.
    Supports both PyTorch modules and functions.
    
    Args:
        graph: The FX graph
        reference_node: The node after which the new node will be inserted
        module_or_function: The PyTorch module or function to add
        kwargs: Optional keyword arguments for the function call (only used for functions)
        target_user: Optional specific node that should use the new node. If None, all users will be updated.
    Returns:
        graph: The modified graph
        new_node: The newly added node
    """
    if kwargs is None:
        kwargs = {}
        
    # Check if we're adding a module or a function
    if isinstance(module_or_function, nn.Module):
        # Add a module
        name = get_unique_name(graph, module_or_function.__class__.__name__)
        graph.add_submodule(name, module_or_function)
        
        # Add node after reference_node
        with graph.graph.inserting_after(reference_node):
            new_node = graph.graph.call_module(
                module_name=name,
                args=(reference_node,),
                kwargs=kwargs,
            )
    else:
        # Add a function
        with graph.graph.inserting_after(reference_node):
            new_node = graph.graph.call_function(
                module_or_function,
                args=(reference_node,) if not isinstance(reference_node, tuple) else reference_node,
                kwargs=kwargs,
            )
    
    # Update connections based on target_user
    if target_user is not None:
        # Find the index of reference_node in target_user's args
        for i, arg in enumerate(target_user.args):
            if arg is reference_node:
                # Update just this specific connection
                target_user.args = tuple(new_node if x is reference_node else x for x in target_user.args)
                break
    else:
        # Update all users of the reference node to use the new node
        reference_node.replace_all_uses_with(new_node)
    
    # Set the input of the new node
    if isinstance(reference_node, tuple):
        new_node.args = reference_node
    else:
        new_node.args = (reference_node,)
    
    logging.debug(f"Added node {new_node.name} after node {reference_node.name}")
    return graph, new_node

def add_skip_connection(graph, second_node, first_node, torch_function=torch.add):
    """
    Adds a skip connection to the graph after the reference node.
    
    Args:
        graph: The FX graph
        second_node: The node after which the new node will be inserted
        first_node: The node to skip
    Returns:
        graph: The modified graph
        new_node: The newly added node
    """
    
    # Verify first_node comes before second_node in graph
    first_node_found = False
    for node in graph.graph.nodes:
        if node == first_node:
            first_node_found = True
        elif node == second_node:
            if not first_node_found:
                raise ValueError("Skip connection first_node must come before second_node in graph")
            break

    # Add skip connection node after reference_node
    with graph.graph.inserting_after(second_node):
        new_node = graph.graph.call_function(
            torch_function,
            args=(first_node, second_node),
        )
    
    # Update connections
    second_node.replace_all_uses_with(new_node)
    new_node.args = (first_node, second_node)

    return graph, new_node

def _adapt_tensor_size(graph, node, current_size: int, target_size: int, target_user=None):
    """
    Helper function to adapt a tensor's size using repeat_interleave, circular padding, or adaptive pooling.
    
    Args:
        graph: The FX graph
        node: The node to adapt
        current_size: Current size (integer)
        target_size: Target size (integer)
        target_user: Optional specific node that should use the new node
    Returns:
        graph: The modified graph
        adapted_node: The node after adaptation
    """
    if current_size < target_size:
        length_multiplier = target_size // current_size
        
        if length_multiplier > 1:
            remainder = target_size % current_size
        
            # First repeat the tensor as many times as possible
            graph, repeat_node = add_specific_node(
                graph, 
                node, 
                torch.repeat_interleave, 
                kwargs={"repeats": length_multiplier, "dim": 1},
                target_user=target_user  # Intermediate node
            )
            logging.debug(f"Added repeat node {repeat_node.name} after node {node.name}, repeats: {length_multiplier}")

            if remainder > 0:
                # Then use circular padding for the remainder
                graph, adapted_node = add_specific_node(
                    graph, 
                    repeat_node, 
                    nn.CircularPad1d((0, remainder)),
                    target_user=target_user
                )
                logging.debug(f"Added circular pad node {adapted_node.name} after repeat node {repeat_node.name}, remainder: {remainder}")
            else:
                adapted_node = repeat_node
        else:
            # If we only need to wrap once, just use circular padding
            graph, adapted_node = add_specific_node(
                graph, 
                node, 
                nn.CircularPad1d((0, target_size - current_size)),
                target_user=target_user
            )
            logging.debug(f"Added circular pad node {adapted_node.name} after node {node.name}, target size: {target_size}, current size: {current_size}")
    else:
        # Need to decrease size - use adaptive pooling
        graph, adapted_node = add_specific_node(
            graph, 
            node, 
            nn.AdaptiveAvgPool1d(target_size),
            target_user=target_user
        )
        logging.debug(f"Added adaptive avg pool node {adapted_node.name} after node {node.name}, target size: {target_size}, current size: {current_size}")

    return graph, adapted_node

class ReshapeModule(nn.Module):
    """A PyTorch module for reshaping tensors to a specific target size."""
    
    def __init__(self, target_size):
        super().__init__()
        self.target_size = target_size
    
    def forward(self, x):
        return x.reshape(-1, *self.target_size)

def adapt_node_shape(graph, node, current_size, target_size, target_user=None, try_linear_adapter=True):
    """
    Adapts a node's output shape to match a target size using repetition, adaptive pooling or circular padding.
    
    Args:
        graph: The FX graph
        node: The node whose shape needs to be adapted
        current_size: Current size of the node's output, no batch dimension
        target_size: Desired size of the node's output, no batch dimension
        target_user: Optional specific node that should use the adapted output. If None, all users will be updated.
        try_linear_adapter: If True, try using a single linear layer instead of flatten->adapt->unflatten pattern
    Returns:
        graph: The modified graph
        adapted_node: The node after shape adaptation
    """
    # Convert current_size and target_size to tuples if they are not already
    current_size = tuple(current_size)
    target_size = tuple(target_size)
    
    if current_size == target_size:
        return graph, node
    
    current_dims = len(current_size)
    target_dims = len(target_size)
    
    # Handle 1D to 1D case directly
    if current_dims == 1 and target_dims == 1:
        if try_linear_adapter:
            return add_specific_node(
                graph,
                node,
                nn.Linear(current_size[0], target_size[0]),
                target_user=target_user
            )
        return _adapt_tensor_size(graph, node, current_size[0], target_size[0], target_user=target_user)
    
    # Calculate total elements
    current_total = math.prod(current_size)
    target_total = math.prod(target_size)
    
    # If total elements are the same, just reshape and return
    if current_total == target_total:
        return add_specific_node(
            graph,
            node,
            ReshapeModule(target_size),
            target_user=target_user
        )
    
    if try_linear_adapter and current_size[:-1] == target_size[:-1]:  # Only use linear adapter if all but last dims are the same
        return add_specific_node(
            graph,
            node,
            nn.Linear(current_size[-1], target_size[-1]),
            target_user=target_user
        )
    
    # Step 1: Flatten if starting from multi-dimensional (2+:1 or 2+:2+)
    if current_dims > 1:
        graph, node = add_specific_node(
            graph, 
            node, 
            nn.Flatten(start_dim=1, end_dim=-1),
            target_user=target_user
        )
    
    # Step 2: Adapt tensor size (total elements differ, so this is always needed)
    graph, node = _adapt_tensor_size(
        graph, 
        node, 
        current_total, 
        target_total, 
        target_user=target_user
    )
    
    # Step 3: Unflatten if ending with multi-dimensional (1:2+ or 2+:2+)
    if target_dims > 1:
        graph, node = add_specific_node(
            graph, 
            node, 
            nn.Unflatten(dim=1, unflattened_size=target_size),
            target_user=target_user
        )
    
    return graph, node

def add_branch_nodes(graph: NeuralNetworkIndividualGraphModule, reference_node, branch1_module, branch2_module):
    """
    Adds two branch nodes in parallel after the reference node and connects them with a skip connection.
    
    Args:
        graph: The FX graph
        reference_node: The node after which the branch nodes will be inserted
        branch1_module: The module for the first branch
        branch2_module: The module for the second branch
    Returns:
        graph: The modified graph
        new_node: The combined node after the branches
    """
    # Generate unique names for the branch nodes
    branch1_name = get_unique_name(graph, "branch1")
    branch2_name = get_unique_name(graph, "branch2")
    
    graph.add_submodule(branch1_name, branch1_module)
    graph.add_submodule(branch2_name, branch2_module)

    # Create the first branch node without replacing connections
    with graph.graph.inserting_after(reference_node):
        branch1_node = graph.graph.call_module(
            module_name=branch1_name, 
            args=(reference_node,)
        )
    
    # Create the second branch node without replacing connections
    with graph.graph.inserting_after(branch1_node):
        branch2_node = graph.graph.call_module(
            module_name=branch2_name, 
            args=(reference_node,)
        )
    
    # Run shape propagation to update metadata for the new nodes
    ShapeProp(graph).propagate(graph.example_input)
    
    # Infer the shapes of the branch nodes from the metadata, pass through get_feature_dims to remove batch dimension
    branch1_shape = get_feature_dims(branch1_node.meta['tensor_meta'].shape)
    branch2_shape = get_feature_dims(branch2_node.meta['tensor_meta'].shape)
    
    # Initialize variables to track the final nodes to use in skip connection
    final_branch1_node = branch1_node
    final_branch2_node = branch2_node
    
    # Adapt branch nodes if needed to ensure they have compatible shapes
    if branch1_shape != branch2_shape:    
        # Adapt first branch
        graph, final_branch1_node = adapt_node_shape(graph, branch1_node, branch1_shape, branch2_shape)

    # Run shape propagation to update metadata for the branch nodes
    ShapeProp(graph).propagate(graph.example_input)

    # Get the inferred output of the skip connection from the shape propagation
    skip_connection_output_shape = final_branch2_node.meta['tensor_meta'].shape

    # Create a skip connection between the two branch nodes using the final adapted nodes
    with graph.graph.inserting_after(final_branch2_node):
        new_node = graph.graph.call_function(
            torch.add,
            args=(final_branch1_node, final_branch2_node),
        )
    
    # Update connections - replace all uses of reference_node with new_node
    reference_node.replace_all_uses_with(new_node)
    # Reset the args of the two branch nodes
    branch1_node.args = (reference_node,)
    branch2_node.args = (reference_node,)

    return graph, new_node, skip_connection_output_shape

def get_feature_dims(shape):
    """
    Helper function to get feature dimensions (excluding batch dimension) from a shape tuple.
    
    Args:
        shape: A shape tuple that includes batch dimension
    Returns:
        tuple: Feature dimensions only (excluding batch dimension)
    """
    if shape is None:
        return None
    # Skip the batch dimension (first dimension)
    if len(shape) > 1:
        return tuple(shape[1:])
    else:
        return tuple(shape)

def node_has_shape(node: torch.fx.Node):
    return "tensor_meta" in node.meta and hasattr(node.meta["tensor_meta"], "shape")

def node_has_float_dtype(node: torch.fx.Node):
    """
    Check if a node has a float tensor dtype.
    
    Args:
        node: The FX node to check
    Returns:
        bool: True if the node has a float dtype, False otherwise
    """
    if not hasattr(node, 'meta') or 'tensor_meta' not in node.meta:
        return False
    
    tensor_dtype = node.meta['tensor_meta'].dtype
    # Check if dtype is one of the PyTorch float types
    float_dtypes = [torch.float32, torch.float64, torch.float16, torch.bfloat16, 
<<<<<<< HEAD
                   torch.float8_e5m2, torch.float8_e4m3fn, torch.float, torch.double, torch.half, torch.bfloat16]
=======
                   torch.float8_e5m2, torch.float8_e4m3fn, torch.float, torch.double, torch.half]
>>>>>>> 447ce111
    return tensor_dtype in float_dtypes<|MERGE_RESOLUTION|>--- conflicted
+++ resolved
@@ -394,9 +394,6 @@
     tensor_dtype = node.meta['tensor_meta'].dtype
     # Check if dtype is one of the PyTorch float types
     float_dtypes = [torch.float32, torch.float64, torch.float16, torch.bfloat16, 
-<<<<<<< HEAD
                    torch.float8_e5m2, torch.float8_e4m3fn, torch.float, torch.double, torch.half, torch.bfloat16]
-=======
-                   torch.float8_e5m2, torch.float8_e4m3fn, torch.float, torch.double, torch.half]
->>>>>>> 447ce111
+
     return tensor_dtype in float_dtypes