--- conflicted
+++ resolved
@@ -19,11 +19,8 @@
       "num_children_per_generation": 10,
       "num_generations": 10,
       "crossover_instead_of_mutation_rate": 0.5,
-<<<<<<< HEAD
       "max_subgraph_attempts": 100,
-=======
       "unremovable_node_targets": ["torch.nn.functional.softmax"],
->>>>>>> d3ad8474
       "mutation_probabilities": {
         "mutate_batch_size": 0.2,
         "mutate_learning_rate": 0.2,
