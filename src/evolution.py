--- conflicted
+++ resolved
@@ -73,10 +73,6 @@
                     child.fitness = float('-inf')
                     successful_child = False
                 child.id = self.id_counter
-<<<<<<< HEAD
-                print(f"Created child {child.id}")
-=======
->>>>>>> 8683859d
                 self.id_counter += 1
                 new_children.append(child)
 
@@ -92,15 +88,6 @@
                     print(f"Error in fitness function: {e} for child {child.id} at time {time.time()}")
                     traceback.print_exc()
                     child.fitness = float('-inf')  # Lowest possible fitness since fitness is negative perplexity
-<<<<<<< HEAD
-                    for node in child.graph_module.graph.nodes:
-                        print(f"Node {node.name} has shape:", end=" ")
-                        if "tensor_meta" in node.meta and hasattr(node.meta['tensor_meta'], 'shape'):
-                            print(node.meta['tensor_meta'].shape)
-                        else:
-                            print("No shape found")
-=======
->>>>>>> 8683859d
                     print(child.graph_module.graph)
 
             self.population.extend(new_children)
