import torch
import torch.nn as nn
import math
import torch.nn.functional as F
import torch.fx
from torch.fx.passes.shape_prop import ShapeProp
import random


def find_required_shapes(node):
    """
    Finds the required shapes for a given node in the graph.
    
    Args:
        graph: The FX graph
        node: The node to find the required shapes for
    Returns:
        input_shape: The required shape of the input nodes, can be a list of shapes if the node has multiple inputs
        output_shape: The required shape of the output node
    """
    # if placeholder
    if node.op == 'placeholder':
        return (None, tuple(node.meta['tensor_meta'].shape))
    else:
        # required input shape of any given node is found in the meta of any node that feeds into it
        # check the node args for the nodes that feed into the current node
        def get_shape(arg):
            if isinstance(arg, torch.fx.Node):
                try:
                    return list(arg.meta['tensor_meta'].shape)
                except:
                    print(f"Error getting shape for node {arg}")
                    return None
            elif isinstance(arg, list):
                return [get_shape(sub_arg) for sub_arg in arg if isinstance(sub_arg, torch.fx.Node) or isinstance(sub_arg, list)]
            else:
                return None
        
        # Get shapes of all arguments
        input_shape = []
        for arg in node.args:
            # only consider the arg if it is a node or a list of nodes
            if isinstance(arg, torch.fx.Node) or isinstance(arg, list):
                shape = get_shape(arg)
                if shape is not None:
                    input_shape.append(shape)
        input_shape = input_shape[0] if len(input_shape) == 1 else input_shape if input_shape else None
        
        # required output shape can be found in the meta of the node
        output_shape = list(node.meta['tensor_meta'].shape)
        return (input_shape, output_shape)

def get_unique_name(graph, base_name: str) -> str:
    """
    Generates a unique name for a node in the graph by appending incrementing numbers.
    
    Args:
        graph: The FX graph
        base_name: The base name to use (e.g., 'linear', 'pool', 'repeat')
    Returns:
        str: A unique name for the node
    """
    # Get list of all module names in graph
    module_names = [node.target for node in graph.graph.nodes if node.op == "call_module"]
    
    # Try base name first
    name = base_name
    counter = 1
    
    # Keep incrementing counter until we find a unique name
    while name in module_names:
        name = f"{base_name}_{counter}"
        counter += 1
    
    return name

def add_specific_node(graph, reference_node, module_or_function, kwargs=None, target_user=None):
    """
    Helper function to add a new node to the graph after the reference node.
    Supports both PyTorch modules and functions.
    
    Args:
        graph: The FX graph
        reference_node: The node after which the new node will be inserted
        module_or_function: The PyTorch module or function to add
        kwargs: Optional keyword arguments for the function call (only used for functions)
        target_user: Optional specific node that should use the new node. If None, all users will be updated.
    Returns:
        graph: The modified graph
        new_node: The newly added node
    """
    if kwargs is None:
        kwargs = {}
        
    # Check if we're adding a module or a function
    if isinstance(module_or_function, nn.Module):
        # Add a module
        name = get_unique_name(graph, module_or_function.__class__.__name__)
        graph.add_submodule(name, module_or_function)
        
        # Add node after reference_node
        with graph.graph.inserting_after(reference_node):
            new_node = graph.graph.call_module(
                module_name=name,
                args=(reference_node,),
                kwargs=kwargs,
            )
    else:
        # Add a function
        with graph.graph.inserting_after(reference_node):
            new_node = graph.graph.call_function(
                module_or_function,
                args=(reference_node,) if not isinstance(reference_node, tuple) else reference_node,
                kwargs=kwargs,
            )
    
    # Update connections based on target_user
    if target_user is not None:
        # Find the index of reference_node in target_user's args
        for i, arg in enumerate(target_user.args):
            if arg is reference_node:
                # Update just this specific connection
                target_user.args = tuple(new_node if x is reference_node else x for x in target_user.args)
                break
    else:
        # Update all users of the reference node to use the new node
        reference_node.replace_all_uses_with(new_node)
    
    # Set the input of the new node
    if isinstance(reference_node, tuple):
        new_node.args = reference_node
    else:
        new_node.args = (reference_node,)
    
    return graph, new_node

def add_skip_connection(graph, second_node, first_node, torch_function=torch.add):
    """
    Adds a skip connection to the graph after the reference node.
    
    Args:
        graph: The FX graph
        second_node: The node after which the new node will be inserted
        first_node: The node to skip
    Returns:
        graph: The modified graph
        new_node: The newly added node
    """
    
    # Verify first_node comes before second_node in graph
    first_node_found = False
    for node in graph.graph.nodes:
        if node == first_node:
            first_node_found = True
        elif node == second_node:
            if not first_node_found:
                raise ValueError("Skip connection first_node must come before second_node in graph")
            break

    # Add skip connection node after reference_node
    with graph.graph.inserting_after(second_node):
        new_node = graph.graph.call_function(
            torch_function,
            args=(second_node, first_node),
        )
    
    # Update connections
    second_node.replace_all_uses_with(new_node)
    new_node.args = (second_node, first_node)

    return graph, new_node

def adapt_node_shape(graph, node, current_size, target_size, target_user=None):
    """
    Adapts a node's output shape to match a target size using repetition, adaptive pooling or circular padding.
    
    Args:
        graph: The FX graph
        node: The node whose shape needs to be adapted
        current_size: Current size of the node's output, no batch dimension
        target_size: Desired size of the node's output, no batch dimension
        target_user: Optional specific node that should use the adapted output. If None, all users will be updated.
    Returns:
        graph: The modified graph
        adapted_node: The node after shape adaptation
    """
    # Convert current_size and target_size to tuples if they are not already
    current_size = tuple(current_size)
    target_size = tuple(target_size)
    
    if current_size == target_size:
        return graph, node
    
    if len(current_size) == 1:
        if current_size < target_size:
            length_multiplier = target_size[0] // current_size[0]
            remainder = target_size[0] % current_size[0]
            
            if length_multiplier > 1:
                # First repeat the tensor as many times as possible
                graph, repeat_node = add_specific_node(
                    graph, 
                    node, 
                    torch.repeat_interleave, 
                    kwargs={"repeats": length_multiplier, "dim": 1},
                    target_user=None  # Intermediate node, will be used by next adaptation
                )
                
                if remainder > 0:
                    # Then use circular padding for the remainder
                    graph, adapted_node = add_specific_node(
                        graph, 
                        repeat_node, 
                        nn.CircularPad1d((0, remainder)),
                        target_user=target_user
                    )
                else:
                    adapted_node = repeat_node
            else:
                # If we only need to wrap once, just use circular padding
                graph, adapted_node = add_specific_node(
                    graph, 
                    node, 
                    nn.CircularPad1d((0, target_size[0] - current_size[0])),
                    target_user=target_user
                )
        else:
            # Need to decrease size - use adaptive pooling
            graph, adapted_node = add_specific_node(
                graph, 
                node, 
                nn.AdaptiveAvgPool1d(target_size[0]),
                target_user=target_user
            )

        return graph, adapted_node
    
<<<<<<< HEAD
    elif len(current_size) > 1:
        # calculate total size of target shape by multiplying all dimensions except the first
        target_total = math.prod(target_size)
        current_total = math.prod(current_size)

        # Add flatten node
        graph, flatten_node = add_specific_node(
            graph, 
            node, 
            nn.Flatten(start_dim=1, end_dim=-1),
            target_user=None  # Intermediate node, will be used by next adaptation
        )

        if current_total < target_total:
            length_multiplier = target_total // current_total
            remainder = target_total % current_total
            
            if length_multiplier > 1:
                # First repeat the tensor as many times as possible
                graph, repeat_node = add_specific_node(
                    graph, 
                    flatten_node, 
                    torch.repeat_interleave, 
                    kwargs={"repeats": length_multiplier, "dim": 1},
                    target_user=None  # Intermediate node, will be used by next adaptation
                )
                
                if remainder > 0:
                    # Then use circular padding for the remainder
                    graph, adapted_node = add_specific_node(
                        graph, 
                        repeat_node, 
                        nn.CircularPad1d((0, remainder)),
                        target_user=None  # Intermediate node, will be used by unflatten
                    )
                else:
                    adapted_node = repeat_node
            else:
                # If we only need to wrap once, just use circular padding
                graph, adapted_node = add_specific_node(
                    graph, 
                    flatten_node, 
                    nn.CircularPad1d((0, target_total - current_total)),
                    target_user=None  # Intermediate node, will be used by unflatten
                )
        else:
            # Need to decrease size - use adaptive pooling
            graph, adapted_node = add_specific_node(
                graph, 
                flatten_node, 
                nn.AdaptiveAvgPool1d(target_total),
                target_user=None  # Intermediate node, will be used by unflatten
            )

        # Add unflatten node
        graph, unflatten_node = add_specific_node(
            graph, 
            adapted_node, 
            nn.Unflatten(dim=1, sizes=target_size),
            target_user=target_user  # Final node, use the target_user
        )

        return graph, unflatten_node
=======
    return graph, new_node

def add_skip_connection(graph, second_node, first_node, torch_function=torch.add):
    """
    Adds a skip connection to the graph after the reference node.
    
    Args:
        graph: The FX graph
        second_node: The node after which the new node will be inserted
        first_node: The node to skip
    Returns:
        graph: The modified graph
        new_node: The newly added node
    """
    
    # Verify first_node comes before second_node in graph
    first_node_found = False
    for node in graph.graph.nodes:
        if node == first_node:
            first_node_found = True
        elif node == second_node:
            if not first_node_found:
                raise ValueError("Skip connection first_node must come before second_node in graph")
            break

    # Add skip connection node after reference_node
    with graph.graph.inserting_after(second_node):
        new_node = graph.graph.call_function(
            torch_function,
            args=(second_node, first_node),
        )
    
    # Update connections
    second_node.replace_all_uses_with(new_node)
    new_node.args = (second_node, first_node)

    return graph, new_node

def adapt_node_shape(graph, node, current_size, target_size):
    """
    Adapts a node's output shape to match a target size using either adaptive pooling or circular padding.
    
    Args:
        graph: The FX graph
        node: The node whose shape needs to be adapted
        current_size: Current size of the node's output
        target_size: Desired size of the node's output
    Returns:
        graph: The modified graph
        adapted_node: The node after shape adaptation
    """
    if current_size == target_size:
        return graph, node
        
    if current_size < target_size:
        # Need to increase size - use circular padding
        graph, adapted_node = add_specific_node(graph, node, nn.CircularPad1d((0, target_size - current_size)))
    else:
        # Need to decrease size - use adaptive pooling
        graph, adapted_node = add_specific_node(graph, node, nn.AdaptiveAvgPool1d(target_size))
        
    return graph, adapted_node
>>>>>>> bed52bd3

def add_branch_nodes(graph, reference_node, branch1_module, branch2_module):
    """
    Adds two branch nodes in parallel after the reference node and connects them with a skip connection.
    
    Args:
        graph: The FX graph
        reference_node: The node after which the branch nodes will be inserted
        branch1_module: The module for the first branch
        branch2_module: The module for the second branch
    Returns:
        graph: The modified graph
        new_node: The combined node after the branches
    """
    # Generate unique names for the branch nodes
    branch1_name = get_unique_name(graph, "branch1")
    branch2_name = get_unique_name(graph, "branch2")
    
    # Get the shape of the reference node from metadata
    reference_node_shape = reference_node.meta['tensor_meta'].shape
    
    graph.add_submodule(branch1_name, branch1_module)
    graph.add_submodule(branch2_name, branch2_module)

    # Create the first branch node without replacing connections
    with graph.graph.inserting_after(reference_node):
        branch1_node = graph.graph.call_module(
            module_name=branch1_name, 
            args=(reference_node,)
        )
    
    # Create the second branch node without replacing connections
    with graph.graph.inserting_after(branch1_node):
        branch2_node = graph.graph.call_module(
            module_name=branch2_name, 
            args=(reference_node,)
        )
    
    # Run shape propagation to update metadata for the new nodes
<<<<<<< HEAD
    placeholder_shape = next(iter(graph.graph.nodes)).meta['tensor_meta'].shape
    example_input = torch.randn(placeholder_shape)
    try:
        ShapeProp(graph).propagate(example_input)
    except Exception as e:
        print(f"Error during shape propagation: {e}")
        print(f"Graph: {graph}")
    
    # Infer the shapes of the branch nodes from the metadata
    branch1_shape = tuple(branch1_node.meta['tensor_meta'].shape[1:])
    branch2_shape = tuple(branch2_node.meta['tensor_meta'].shape[1:])
=======
    example_input = torch.randn(reference_node_shape)
    ShapeProp(graph).propagate(example_input)
    
    # Infer the shapes of the branch nodes from the metadata
    branch1_shape = branch1_node.meta['tensor_meta'].shape
    branch2_shape = branch2_node.meta['tensor_meta'].shape
>>>>>>> bed52bd3
    
    # Initialize variables to track the final nodes to use in skip connection
    final_branch1_node = branch1_node
    final_branch2_node = branch2_node
    
    # Adapt branch nodes if needed to ensure they have compatible shapes
<<<<<<< HEAD
    if branch1_shape != branch2_shape:    
        # Adapt first branch
        graph, final_branch1_node = adapt_node_shape(graph, branch1_node, branch1_shape, branch2_shape)

    # Run shape propagation to update metadata for the branch nodes
    placeholder_shape = next(iter(graph.graph.nodes)).meta['tensor_meta'].shape
    example_input = torch.randn(placeholder_shape)
    try:
        ShapeProp(graph).propagate(example_input)
    except Exception as e:
        print(f"Error during shape propagation: {e}")
        print(f"Graph: {graph}")

=======
    if branch1_shape[-1] != branch2_shape[-1]:
        target_size = max(branch1_shape[-1], branch2_shape[-1])
        
        # Adapt first branch if needed
        if branch1_shape[-1] != target_size:
            graph, final_branch1_node = adapt_node_shape(graph, branch1_node, branch1_shape[-1], target_size)
        else:  # Adapt second branch if needed
            graph, final_branch2_node = adapt_node_shape(graph, branch2_node, branch2_shape[-1], target_size)

    # Run shape propagation to update metadata for the branch nodes
    example_input = torch.randn(reference_node_shape)
    ShapeProp(graph).propagate(example_input)
    
>>>>>>> bed52bd3
    # Get the inferred output of the skip connection from the shape propagation
    skip_connection_output_shape = final_branch2_node.meta['tensor_meta'].shape

    # Create a skip connection between the two branch nodes using the final adapted nodes
    with graph.graph.inserting_after(final_branch2_node):
        new_node = graph.graph.call_function(
            torch.add,
            args=(final_branch1_node, final_branch2_node),
        )
    
    # Update connections - replace all uses of reference_node with new_node
    reference_node.replace_all_uses_with(new_node)
    # Reset the args of the two branch nodes
    branch1_node.args = (reference_node,)
    branch2_node.args = (reference_node,)

    return graph, new_node, skip_connection_output_shape<|MERGE_RESOLUTION|>--- conflicted
+++ resolved
@@ -235,7 +235,6 @@
 
         return graph, adapted_node
     
-<<<<<<< HEAD
     elif len(current_size) > 1:
         # calculate total size of target shape by multiplying all dimensions except the first
         target_total = math.prod(target_size)
@@ -299,70 +298,6 @@
         )
 
         return graph, unflatten_node
-=======
-    return graph, new_node
-
-def add_skip_connection(graph, second_node, first_node, torch_function=torch.add):
-    """
-    Adds a skip connection to the graph after the reference node.
-    
-    Args:
-        graph: The FX graph
-        second_node: The node after which the new node will be inserted
-        first_node: The node to skip
-    Returns:
-        graph: The modified graph
-        new_node: The newly added node
-    """
-    
-    # Verify first_node comes before second_node in graph
-    first_node_found = False
-    for node in graph.graph.nodes:
-        if node == first_node:
-            first_node_found = True
-        elif node == second_node:
-            if not first_node_found:
-                raise ValueError("Skip connection first_node must come before second_node in graph")
-            break
-
-    # Add skip connection node after reference_node
-    with graph.graph.inserting_after(second_node):
-        new_node = graph.graph.call_function(
-            torch_function,
-            args=(second_node, first_node),
-        )
-    
-    # Update connections
-    second_node.replace_all_uses_with(new_node)
-    new_node.args = (second_node, first_node)
-
-    return graph, new_node
-
-def adapt_node_shape(graph, node, current_size, target_size):
-    """
-    Adapts a node's output shape to match a target size using either adaptive pooling or circular padding.
-    
-    Args:
-        graph: The FX graph
-        node: The node whose shape needs to be adapted
-        current_size: Current size of the node's output
-        target_size: Desired size of the node's output
-    Returns:
-        graph: The modified graph
-        adapted_node: The node after shape adaptation
-    """
-    if current_size == target_size:
-        return graph, node
-        
-    if current_size < target_size:
-        # Need to increase size - use circular padding
-        graph, adapted_node = add_specific_node(graph, node, nn.CircularPad1d((0, target_size - current_size)))
-    else:
-        # Need to decrease size - use adaptive pooling
-        graph, adapted_node = add_specific_node(graph, node, nn.AdaptiveAvgPool1d(target_size))
-        
-    return graph, adapted_node
->>>>>>> bed52bd3
 
 def add_branch_nodes(graph, reference_node, branch1_module, branch2_module):
     """
@@ -402,33 +337,19 @@
         )
     
     # Run shape propagation to update metadata for the new nodes
-<<<<<<< HEAD
     placeholder_shape = next(iter(graph.graph.nodes)).meta['tensor_meta'].shape
     example_input = torch.randn(placeholder_shape)
-    try:
-        ShapeProp(graph).propagate(example_input)
-    except Exception as e:
-        print(f"Error during shape propagation: {e}")
-        print(f"Graph: {graph}")
+    ShapeProp(graph).propagate(example_input)
     
     # Infer the shapes of the branch nodes from the metadata
     branch1_shape = tuple(branch1_node.meta['tensor_meta'].shape[1:])
     branch2_shape = tuple(branch2_node.meta['tensor_meta'].shape[1:])
-=======
-    example_input = torch.randn(reference_node_shape)
-    ShapeProp(graph).propagate(example_input)
-    
-    # Infer the shapes of the branch nodes from the metadata
-    branch1_shape = branch1_node.meta['tensor_meta'].shape
-    branch2_shape = branch2_node.meta['tensor_meta'].shape
->>>>>>> bed52bd3
     
     # Initialize variables to track the final nodes to use in skip connection
     final_branch1_node = branch1_node
     final_branch2_node = branch2_node
     
     # Adapt branch nodes if needed to ensure they have compatible shapes
-<<<<<<< HEAD
     if branch1_shape != branch2_shape:    
         # Adapt first branch
         graph, final_branch1_node = adapt_node_shape(graph, branch1_node, branch1_shape, branch2_shape)
@@ -436,27 +357,8 @@
     # Run shape propagation to update metadata for the branch nodes
     placeholder_shape = next(iter(graph.graph.nodes)).meta['tensor_meta'].shape
     example_input = torch.randn(placeholder_shape)
-    try:
-        ShapeProp(graph).propagate(example_input)
-    except Exception as e:
-        print(f"Error during shape propagation: {e}")
-        print(f"Graph: {graph}")
-
-=======
-    if branch1_shape[-1] != branch2_shape[-1]:
-        target_size = max(branch1_shape[-1], branch2_shape[-1])
-        
-        # Adapt first branch if needed
-        if branch1_shape[-1] != target_size:
-            graph, final_branch1_node = adapt_node_shape(graph, branch1_node, branch1_shape[-1], target_size)
-        else:  # Adapt second branch if needed
-            graph, final_branch2_node = adapt_node_shape(graph, branch2_node, branch2_shape[-1], target_size)
-
-    # Run shape propagation to update metadata for the branch nodes
-    example_input = torch.randn(reference_node_shape)
     ShapeProp(graph).propagate(example_input)
-    
->>>>>>> bed52bd3
+
     # Get the inferred output of the skip connection from the shape propagation
     skip_connection_output_shape = final_branch2_node.meta['tensor_meta'].shape
 
